--- conflicted
+++ resolved
@@ -14,14 +14,11 @@
 On each video two man (id0 and id1) have done 10 weak (5 left and 5 right hand) and 10 strong punches. 
 Total 240 punches in dataset v0.1 We start with only punch class prediction, no power estimation.  
 
-<<<<<<< HEAD
-Starting videos availiable [here](https://drive.google.com/drive/folders/1UwZPZ7sqkmQrqbCP1ypquv2UHWkk0bj-?usp=sharing).  
-
 Box punches classes:
 
 0. no punch,
-1. jab, 
-2. cross, 
+1. jab (jab left),  
+2. cross (jab right),
 3. left hook, 
 4. right hook, 
 5. left uppercut, 
@@ -37,25 +34,16 @@
 
 Run docker
 ```
-docker run -p 8888:8888 -v "$(pwd)":/tf punch_dl
+docker run -p 8888:8888 -v "$(pwd)":/tf punch_dl:v1
 ```
 
 ## Other
 
 IF you want to keep google colab 2 spaces indentation in jupyter notebook, please visit:
 https://stackoverflow.com/questions/19068730/how-do-i-change-the-autoindent-to-2-space-in-ipython-notebook
-=======
-Box punches classes: 
-0) no punch,
-1) jab (jab left), 
-2) cross (jab right), 
-3) left hook, 
-4) right hook, 
-5) left uppercut, 
-6) right uppercut.   
+ 
 
-Build docker image to reproduce results: `docker build -t punch_dl:v1 .`   
->>>>>>> cb64e840
+## TODO
  
 TODO:
  - [x] Extract keypoints frame by frame to *.npy files.
